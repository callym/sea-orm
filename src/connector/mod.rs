--- conflicted
+++ resolved
@@ -1,15 +1,10 @@
 mod executor;
 mod select;
-
-<<<<<<< HEAD
 #[cfg(feature = "serialize-query-result")]
 mod select_json;
 
-=======
 pub use executor::*;
->>>>>>> fcff91c0
 pub use select::*;
-
 #[cfg(feature = "serialize-query-result")]
 pub use select_json::*;
 
